from dataclasses import astuple
from PySide6 import QtGui, QtWidgets, QtCharts
from PySide6.QtCore import Signal, Slot, Qt
from .context import Argument, NpnResult, PnpResult
from .test_ui import Ui_TestPanel

Vce_min = 0.010
Vce_max = 1000
Ic_min = 1e-5

def unit(vb: QtWidgets.QDoubleSpinBox, ub: QtWidgets.QComboBox, suffix):
    u = ub.currentText().removesuffix(suffix)
    units = {
        'u': 1e-6,
        'μ': 1e-6,
        'm': 1e-3,
        '': 1,
        'k': 1e3,
        'M': 1e6,
    }
    return vb.value() * units[u]

class Chart(QtCharts.QChart):
    def __init__(self):
        super().__init__()
        self.ax = QtCharts.QLogValueAxis()
        self.ay = QtCharts.QLogValueAxis()
        # self.ax.setLabelFormat('%.0gV')
        self.ay.setLabelFormat('%.0gA')
        self.addAxis(self.ax, Qt.AlignmentFlag.AlignBottom)
        self.addAxis(self.ay, Qt.AlignmentFlag.AlignLeft)

<<<<<<< HEAD
        self.traces = []
        self.trace: QtCharts.QLineSeries | None = None

=======
        self.trace: QtCharts.QLineSeries | None = None

        from PySide6.QtGui import QPen, QBrush, QColor
>>>>>>> 44e10bdf
        self.curren_point = QtCharts.QScatterSeries(self)
        self.addSeries(self.curren_point)
        self.curren_point.attachAxis(self.ay)
        self.curren_point.attachAxis(self.ax)
        self.curren_point.setName('当前测试点') 
        self.curren_point.setColor('purple')
        self.curren_point.setPen(QPen(QBrush(QColor('purple')), 0.3))
        self.addSeries(self.curren_point)
        self.curren_point.attachAxis(self.ax)
        self.curren_point.attachAxis(self.ay)

    def make_new_trace(self):
        self.trace = QtCharts.QLineSeries(self)
        self.trace.setName('测试值')
        self.addSeries(self.trace)
        self.trace.attachAxis(self.ax)
        self.trace.attachAxis(self.ay)
        self.traces.append(self.trace)

    def reset_traces(self):
        for trace in self.traces:
            self.removeSeries(trace)
    
    @Slot()
    def add_test_point(self, Vce: float, Ic: float):
        if Ic < 1e-5: Ic = 1e-5
        if Vce < 1e-4: Vce = 1e-4
        self.curren_point.clear()
        self.curren_point.append(Vce, Ic)
        self.trace.append(Vce, Ic)

class TestPanel(QtWidgets.QWidget):
    startRequested = Signal()
    pauseRequested = Signal()
    abortRequested = Signal()

    def __init__(self, parent: QtWidgets.QWidget | None = None) -> None:
        super().__init__(parent)
        self.chart_vce_ic = Chart()
        self.target_series: QtCharts.QLineSeries | None = None
        self.result_series: QtCharts.QLineSeries | None = None
        self.setup_ui(Ui_TestPanel())

    def setup_ui(self, ui: Ui_TestPanel):
        self.ui = ui

        ui.setupUi(self)
        ui.chartView.setRenderHint(QtGui.QPainter.RenderHint.Antialiasing, True)
        ui.chartView.setChart(self.chart_vce_ic)

        def try_start():
            self.ui.btnStart.setDisabled(True)
            self.startRequested.emit()

        ui.btnStart.clicked.connect(try_start)
        ui.btnStop.clicked.connect(self.abortRequested.emit)

        ui.Vce.editingFinished.connect(self.check_arguments)
        ui.ic.editingFinished.connect(self.check_arguments)
        ui.Pmax.editingFinished.connect(self.check_arguments)
        ui.unitIc.currentIndexChanged.connect(self.check_arguments)
        ui.unitPmax.currentIndexChanged.connect(self.check_arguments)

        self.check_arguments()

    @property
    def input_Ic(self):
        return unit(self.ui.ic, self.ui.unitIc, 'A')
    
    @property
    def input_Pmax(self):
        return unit(self.ui.Pmax, self.ui.unitPmax, 'W')

    @Slot()
    def check_arguments(self):
        if self.target_series:
            self.chart_vce_ic.removeSeries(self.target_series)
            self.target_series = None

        Vce = self.ui.Vce.value()
        Ic = self.input_Ic
        Pmax = self.input_Pmax

        if Pmax > Vce * Ic:
            self.ui.Pmax.setStyleSheet('''
                QDoubleSpinBox { border: 1px solid red; }
            ''')
            return
        self.ui.Pmax.setStyleSheet('')

        Vce_mid = Pmax / Ic
        Ic_mid = Pmax / Vce

        self.target_series = QtCharts.QLineSeries(self.chart_vce_ic)
        self.target_series.setName('目标值')
        self.target_series.append(0.001, Ic)
        self.target_series.append(Vce_mid, Ic)
        self.target_series.append(Vce, Ic_mid)
        self.target_series.append(Vce, 1e-5)

        self.chart_vce_ic.addSeries(self.target_series)
        self.target_series.attachAxis(self.chart_vce_ic.ax)
        self.target_series.attachAxis(self.chart_vce_ic.ay)
        self.chart_vce_ic.ay.setRange(5e-5, Ic * 10)

    def get_arguments(self):
        return Argument(
            type='NPN' if self.ui.radioNPN.isChecked() else 'PNP',
            Vce=self.ui.Vce.value(),
            Ic=self.input_Ic,
            Pmax=self.input_Pmax,
            hFE=self.ui.hFE.value(),
            Vc_max=self.ui.maxVc.value(),
            Ve_max=self.ui.maxVe.value(),
            # targets=[]
        )
    
    @Slot()
    def update_running_state(self, running: bool):
        self.ui.btnStart.setDisabled(running)
        self.ui.wArguments.setDisabled(running)
        self.ui.btnStop.setEnabled(running)

    def reset_chart(self):
        self.chart_vce_ic.reset_traces()

    @Slot()
    def add_npn_results(self, Vce, Ic, results: NpnResult):

        table = self.ui.dataTable
        row = table.rowCount()
        table.insertRow(row)
        for data in enumerate(astuple(results)):
            ...
            

        # table.setItem()
    
    @Slot()
    def add_point(self, Vce: float, Ic: float):
        self.chart_vce_ic.add_test_point(Vce, Ic)

    @Slot()
    def add_new_trace(self, Vce, Ic):
        self.chart_vce_ic.make_new_trace()

    def save(self):
        return dict(
            type='NPN' if self.ui.radioNPN.isChecked() else 'PNP',
            Vce=self.ui.Vce.value(),
            Ic=self.ui.ic.value(),
            unitIc=self.ui.unitIc.currentText(),
            Pmax=self.ui.Pmax.value(),
            unitPmax=self.ui.unitPmax.currentText(),
            hFE=self.ui.hFE.value(),
            Vc_max=self.ui.maxVc.value(),
            Ve_max=self.ui.maxVe.value(),
        )

    def load(self, data: dict):
        type = data.get('type', 'NPN')
        btn = self.ui.radioNPN if type == 'NPN' else self.ui.radioPNP
        btn.setChecked(True)

        self.ui.Vce.setValue(data.get('Vce', 1.0))
        self.ui.ic.setValue(data.get('Ic', 10.0))
        self.ui.unitIc.setCurrentText(data.get('unitIc', 'mA'))
        self.ui.Pmax.setValue(data.get('Pmax', 5.0))
        self.ui.unitPmax.setCurrentText(data.get('unitPmax', 'mW'))
        self.ui.hFE.setValue(data.get('hFE', 70))
        self.ui.maxVc.setValue(data.get('Vc_max', 20.0))
        self.ui.maxVe.setValue(data.get('Ve_max', 20.0))
        self.check_arguments()<|MERGE_RESOLUTION|>--- conflicted
+++ resolved
@@ -30,15 +30,10 @@
         self.addAxis(self.ax, Qt.AlignmentFlag.AlignBottom)
         self.addAxis(self.ay, Qt.AlignmentFlag.AlignLeft)
 
-<<<<<<< HEAD
         self.traces = []
         self.trace: QtCharts.QLineSeries | None = None
 
-=======
-        self.trace: QtCharts.QLineSeries | None = None
-
         from PySide6.QtGui import QPen, QBrush, QColor
->>>>>>> 44e10bdf
         self.curren_point = QtCharts.QScatterSeries(self)
         self.addSeries(self.curren_point)
         self.curren_point.attachAxis(self.ay)
