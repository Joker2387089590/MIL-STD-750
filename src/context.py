import time, math, logging
from typing import Literal
from dataclasses import dataclass, asdict
from contextlib import ExitStack
from PySide6.QtCore import QObject, Signal, Slot, QMutex
from .resist import Resist
from .dmm import Meter
from .power import PowerCV

log = logging.getLogger(__name__)

class Cancellation(Exception):
    pass

@dataclass
class Argument:
    type: Literal['NPN', 'PNP']
    Vce: float
    Ic: float
    Pmax: float
    hFE: float
    Vc_max: float
    Ve_max: float

    # targets: list[tuple[float, float]] = [] # Vce, Ic

    @property
    def Ic_mid(self): return self.Pmax / self.Vce

    @property
    def Vce_mid(self): return self.Pmax / self.Ic

@dataclass
class Play:
    V1: float
    V2: float
    R1: float
    R2: float
    duration: float

@dataclass
class NpnResult:
    Vc:  float = math.nan
    Ve:  float = math.nan
    Rc:  str = ''
    Re:  str = ''

    Vce: float = math.nan
    Ic:  float = math.nan
    Vcb: float = math.nan
    Vbe: float = math.nan
    Ie:  float = math.nan

@dataclass
class PnpResult:
    Vc:  float = math.nan
    Ve:  float = math.nan
    Vce: float = math.nan
    Vbc: float = math.nan
    Veb: float = math.nan
    Ic:  float = math.nan
    Ie:  float = math.nan
    Rc:  str = ''
    Re:  str = ''

def as_str(result):
    ss = lambda v: v if isinstance(v, str) else f'{v:.6f}'
    return ', '.join(f'{key}={ss(value)}' for key, value in asdict(result).items())

def direction(value, target, range = 0.05):
    if abs(value) < target * (1 - range):
        return -1
    elif abs(value) > target * (1 + range):
        return 1
    else:
        return 0

class Context(QObject):
    stateChanged = Signal(str)
<<<<<<< HEAD
    npn_tested = Signal(NpnResult)
    pnp_tested = Signal(PnpResult)
    errorOccurred = Signal(str)
=======
    deviceChanged = Signal(str, bool)
    point_tested = Signal(float, float) # Vce, Ic

    # Vce, Ic, result
    npn_tested = Signal(float, float, NpnResult)
    pnp_tested = Signal(float, float, PnpResult)
>>>>>>> 44e10bdf
    test_point_matched = Signal(float, float, float, float)
    new_target_started = Signal(float, float)

    errorOccurred = Signal(str)

    DMM1: Meter
    DMM2: Meter
    DMM3: Meter
    DMM4: Meter
    DMM5: Meter
    Power1: PowerCV
    Power2: PowerCV
    R: Resist

    def __init__(self, parent: QObject | None = None) -> None:
        super().__init__(parent)
        self._mutex = QMutex()
        self._paused = False

    def check_abort(self):
        with ExitStack() as stack:
            self._mutex.lock()
            stack.callback(self._mutex.unlock)
            if self._paused: raise Cancellation()

    def abort(self):
        with ExitStack() as stack:
            self._mutex.lock()
            stack.callback(self._mutex.unlock)
            self._paused = True

    def _test_no_cache(self, V1: float, V2: float, output_time: float = 0.100):
        self.check_abort()

        self.Power1.set_voltage(V1)
        self.Power2.set_voltage(V2)

        with self.Power1, self.Power2:
            # NOTE: 此处开始打开电源
            time.sleep(0.150)
            for dmm in [self.DMM1, self.DMM2, self.DMM3, self.DMM4, self.DMM5]:
                dmm.initiate()
            time.sleep(0.850)

        results = dict(
            DMM1=self.DMM1.fetch(),
            DMM2=self.DMM2.fetch(),
            DMM3=self.DMM3.fetch(),
            DMM4=self.DMM4.fetch(),
            DMM5=self.DMM5.fetch(),
            Power1=V1,
            Power2=V2,
        )
        return results
    
    def setup_devices(self, dev: dict):
        log.info('连接仪器')
        self.DMM1 = Meter(dev['DMM1'], 'VOLTage')
        self.DMM2 = Meter(dev['DMM2'], 'VOLTage')
        self.DMM3 = Meter(dev['DMM3'], 'VOLTage')
        self.DMM4 = Meter(dev['DMM4'], 'CURRent')
        self.DMM5 = Meter(dev['DMM5'], 'CURRent')
        self.Power1 = PowerCV(dev['Power1'])
        self.Power2 = PowerCV(dev['Power2'])
        self.R = Resist(dev['R'])
        time.sleep(2.000)

        log.info('初始化仪器')
        for key in ['Power1', 'Power2', 'DMM1', 'DMM2', 'DMM3', 'DMM4', 'DMM5']:
            if hasattr(self, key):
                getattr(self, key).reconfig()

    @Slot()
    def run(self, arg: Argument, dev: dict):
        try:
            self._paused = False
            self.arg = arg
            self.begin = time.time()

            self.setup_devices(dev)

            self.stateChanged.emit('is_running')
            if arg.type == 'NPN':
                self.run_npn() 
            else:
                self.run_pnp()
            self.stateChanged.emit('pass')
        except Cancellation:
            log.warning('终止测试')
            self.errorOccurred.emit('终止测试')
            self.stateChanged.emit('fail')
        except Exception as e:
            log.exception('运行出现错误')
            self.errorOccurred.emit(str(e))
            self.stateChanged.emit('fail')
        finally:
            if hasattr(self, 'DMM1'): self.DMM1.disconnects(); del self.DMM1
            if hasattr(self, 'DMM2'): self.DMM2.disconnects(); del self.DMM2
            if hasattr(self, 'DMM3'): self.DMM3.disconnects(); del self.DMM3
            if hasattr(self, 'DMM4'): self.DMM4.disconnects(); del self.DMM4
            if hasattr(self, 'DMM5'): self.DMM5.disconnects(); del self.DMM5
            if hasattr(self, 'Power1'): self.Power1.disconnects(); del self.Power1
            if hasattr(self, 'Power2'): self.Power2.disconnects(); del self.Power2
            if hasattr(self, 'R'): self.R.disconnects(); del self.R

    def run_npn(self):
<<<<<<< HEAD
        begin = time.time()
=======
        caches: dict[tuple[float, float, str, str], NpnResult] = {}

>>>>>>> 44e10bdf
        def _test(Vc: float, Ve: float, Re: str, Rc: str):
            if Vc > self.arg.Vc_max: raise Exception('Vc 超出限值')
            if Ve > self.arg.Ve_max: raise Exception('Ve 超出限值')
            if Vc < 0: raise Exception('Vc 匹配失败，请重新测试')
            if Ve < 0: raise Exception('Ve 匹配失败，请重新测试')

<<<<<<< HEAD
            results = self._test_no_cache(Vc, Ve)
            xresult = NpnResult(
                Vc=results['Power1'],
                Ve=results['Power2'],
                Vce=results['DMM1'],
                Vbe=results['DMM2'],
                Vcb=results['DMM3'],
                Ic=results['DMM4'],
                Ie=results['DMM5'],
                Rc=Rc,
                Re=Re,
            )
            log.info(f'[test:{time.time() - begin:.3f}s] {as_str(xresult)}')
            self.npn_tested.emit(xresult)
            return xresult.Vce, xresult.Ic
        
=======
            key = (Vc, Ve, Re, Rc)
            xresult = caches.get(key, None)
            if xresult is None:
                results = self._test_no_cache(Vc, Ve)
                xresult = NpnResult(
                    Vc=results['Power1'],
                    Ve=results['Power2'],
                    Vce=results['DMM1'],
                    Vbe=results['DMM2'],
                    Vcb=results['DMM3'],
                    Ic=results['DMM4'],
                    Ie=results['DMM5'],
                    Rc=Rc,
                    Re=Re,
                )
                log.debug(f'[test:{time.time() - self.begin:.3f}s] {as_str(xresult)}')
                caches[key] = xresult

            self.point_tested.emit(xresult.Vce, xresult.Ic)
            return xresult

>>>>>>> 44e10bdf
        def search_point(target_Vce: float, target_Ic: float):
            Req = target_Vce / target_Ic
            Re, Rc = self.R.set_resists(Req, Req)
            log.info(f'{Req = }, {Rc = }, {Re = }')

            # 匹配 (Vce, 0)
            Vc = target_Vce * 0.7
            Ve = 0
            while True:
<<<<<<< HEAD
                Vce, Ic = _test(Vc, Ve, Rc, Re)
                exp = math.floor(math.log(abs(Vce - target_Vce), 10))
                adjust = 10 ** max(-2, exp)
=======
                xresult = _test(Vc, Ve, Rc, Re)
                Vce, Ic = xresult.Vce, xresult.Ic

>>>>>>> 44e10bdf
                match direction(Vce, target_Vce):
                    case -1:
                        log.debug(f'adjust Vce lower')
                        Vc += adjust
                        continue
                    case 0:
                        log.debug(f'match 1')
                        break
                    case 1:
                        break

            while True:
                match direction(Vce, target_Vce):
                    case -1:
                        break
                    case 0:
                        log.debug(f'match 1')
                        break
                    case 1:
                        log.debug(f'adjust Vce upper')
                        Vc -= 0.1
                Vce, Ic = _test(Vc, Ve, Rc, Re)

            # 匹配 (Vce, 0) => (Vce, Ic)
            while True:
                xresult = _test(Vc, Ve, Rc, Re)
                Vce, Ic = xresult.Vce, xresult.Ic

                match direction(Ic, target_Ic):
                    case -1:
                        log.debug(f'adjust Ic lower')
                        Vc += 0.1
                        Ve += 0.1
                        continue
                    case _:
                        break

<<<<<<< HEAD
            while True:
                match direction(Ic, target_Ic):
=======
                            match direction(Vce, target_Vce):
                                case -1:
                                    Vc += adjust
                                    log.debug(f'adjust Vce lower {Vc}')
                                case 0:
                                    log.debug(f'-- match {(target_Vce, target_Ic)} => {(Vc, Ve, Vce, Ic)}')
                                    self.npn_tested.emit(target_Vce, target_Ic, xresult)
                                    return
                                case 1:
                                    Vc -= adjust
                                    log.debug(f'adjust Vce upper {Vc}')
                            Ve += direction(Ic, target_Ic, 0.1) * 0.01
                            xresult = _test(Vc, Ve, Rc, Re)
                            Vce, Ic = xresult.Vce, xresult.Ic
>>>>>>> 44e10bdf
                    case 1:
                        log.debug(f'adjust Ic upper')
                        Ve -= 0.01
                    case _:
                        break
                Vce, Ic = _test(Vc, Ve, Rc, Re)

            while True:
                exp = math.floor(math.log(abs(Vce - target_Vce), 10))
                adjust = 10 ** max(-2, exp)

                match direction(Vce, target_Vce):
                    case -1:
                        Vc += adjust
                        log.debug(f'adjust Vce lower {Vc}')
                    case 0:
                        log.info(f'-- match {(target_Vce, target_Ic)} => {(Vc, Ve, Vce, Ic)}')
                        return Vc, Ve, Vce, Ic
                    case 1:
                        Vc -= adjust
                        log.debug(f'adjust Vce upper {Vc}')
                Ve += direction(Ic, target_Ic, 0.1) * 0.01
                Vce, Ic = _test(Vc, Ve, Rc, Re)

        points: list[tuple[float, float]] = []
        
        def log_range(start, stop):
            xstart = math.log10(start)
            xstop = math.log10(stop)
            return [10 ** (xstart + (xstop - xstart) * i / 5) for i in range(6)]

        # 恒定 Vce 段
        Vce = [self.arg.Vce] * 5
        Ic = log_range(0.1e-3, self.arg.Ic_mid)
        points.extend((v, i) for v, i in zip(Vce, Ic))

        # TODO: 增加二次击穿段

        # 恒定功率段
        Vce = log_range(self.arg.Vce, self.arg.Vce_mid)
        Ic = [self.arg.Pmax / v for v in Vce]
        points.extend((v, i) for v, i in zip(Vce, Ic))

        # 恒定 Ic 段
        Vce = log_range(self.arg.Vce_mid, 0.200)
        Ic = [self.arg.Ic] * 5
        points.extend((v, i) for v, i in zip(Vce, Ic))

        # 开始测试
        for Vce, Ic in points:
<<<<<<< HEAD
            self.new_target_started.emit(Vce, Ic)
            Vc, Ve, Vce, Ic = search_point(Vce, Ic)
            self.test_point_matched.emit(Vc, Ve, Vce, Ic)
=======
            search_point(Vce, Ic)
>>>>>>> 44e10bdf

    def run_pnp(self):
        caches: dict[tuple[float, float, str, str], tuple[float, float]] = {}
    
        def _test(Vc: float, Ve: float, Rc: str, Re: str):
            if Vc > self.arg.Vc_max: raise Exception('Vc 超出限值')
            if Ve > self.arg.Ve_max: raise Exception('Ve 超出限值')
            if Vc < 0: raise Exception('Vc 匹配失败，请重新测试')
            if Ve < 0: raise Exception('Ve 匹配失败，请重新测试')
            results = self._test_no_cache(Ve, Vc)
            xresult = PnpResult(
                Vc=results['Power2'],
                Ve=results['Power1'],
                Vce=-results['DMM1'],
                Vbc=-results['DMM2'],
                Veb=-results['DMM3'],
                Ic=results['DMM5'],
                Ie=results['DMM4'],
                Rc=Rc,
                Re=Re,
            )
            print(f'[test:{time.time() - self.begin:.3f}s] {as_str(xresult)}')
            self.pnp_tested.emit(xresult)
            return xresult.Vce, xresult.Ic
        
        def search_point(target_Vce: float, target_Ic: float):
            Req = target_Vce / target_Ic * 0.1
            Rc, Re = self.R.set_resists(Req, Req)

            # 匹配 (Vce, 0)
            Vc = target_Vce * 0.7
            Ve = 0
            while True:
                Vce, Ic = _test(Vc, Ve, Rc, Re)
                match direction(Vce, target_Vce):
                    case -1:
                        log.debug(f'adjust Vce lower')
                        Vc += 1
                        continue
                    case 0:
                        log.debug(f'match 1')
                        break
                    case 1:
                        log.debug(f'adjust Vce upper')
                        Vc -= 0.1
                        continue

            # 匹配 (Vce, 0) => (Vce, Ic)
            while True:
                Vce, Ic = _test(Vc, Ve)
                match direction(Ic, target_Ic):
                    case -1:
                        log.debug(f'adjust Ic lower')
                        Ve += 0.1
                        continue
                    case 0:
                        while True:
                            exp = math.floor(math.log10(abs(Vce - target_Vce)))
                            adjust = 10 ** max(-2, exp)

                            match direction(Vce, target_Vce):
                                case -1:
                                    Vc += adjust
                                    log.debug(f'adjust Vce lower {Vc}')
                                case 0:
                                    log.debug(f'-- match {(target_Vce, target_Ic)} => {(Vc, Ve, Vce, Ic)}')
                                    return Vc, Ve, Vce, Ic
                                case 1:
                                    Vc -= adjust
                                    log.debug(f'adjust Vce upper {Vc}')
                            Ve += direction(Ic, target_Ic, 0.1) * 0.01
                            Vce, Ic = _test(Vc, Ve)
                    case 1:
                        log.debug(f'adjust Ic upper')
                        Ve -= 0.01
                        continue

        points: list[tuple[float, float]] = []
        
        def log_range(start, stop):
            xstart = math.log10(start)
            xstop = math.log10(stop)
            return [10 ** (xstart + (xstop - xstart) * i / 5) for i in range(6)]

        # 恒定 Vce 段
        Vce = [self.arg.Vce] * 5
        Ic = log_range(0.1e-3, self.arg.Ic_mid)
        points.extend((v, i) for v, i in zip(Vce, Ic))

        # TODO: 增加二次击穿段

        # 恒定功率段
        Vce = log_range(self.arg.Vce, self.arg.Vce_mid)
        Ic = [self.arg.Pmax / v for v in Vce]
        points.extend((v, i) for v, i in zip(Vce, Ic))

        # 恒定 Ic 段
        Vce = log_range(self.arg.Vce_mid, 0.200)
        Ic = [self.arg.Ic] * 5
        points.extend((v, i) for v, i in zip(Vce, Ic))

        for target_Vce, target_Ic in points:
            self.new_target_started.emit(target_Vce, target_Ic)
            Vc, Ve, Vce, Ic = search_point(target_Vce, target_Ic)
            self.test_point_matched.emit(Vc, Ve, Vce, Ic)

    def play(self, arg: Play, dev: dict):
        self.setup_devices(dev)
        self.R.set_resists(arg.R1, arg.R2)
        self.Power1.set_voltage(arg.V1)
        self.Power2.set_voltage(arg.V2)
        with self.Power1, self.Power2:
            end = time.time() + arg.duration
            while time.time() < end:
                for dmm in [self.DMM1, self.DMM2, self.DMM3, self.DMM4, self.DMM5]:
                    dmm.initiate()
                results = dict(
                    DMM1=self.DMM1.fetch(),
                    DMM2=self.DMM2.fetch(),
                    DMM3=self.DMM3.fetch(),
                    DMM4=self.DMM4.fetch(),
                    DMM5=self.DMM5.fetch(),
                    Power1=arg.V1,
                    Power2=arg.V2,
                    R1=arg.R1,
                    R2=arg.R2
                )

    <|MERGE_RESOLUTION|>--- conflicted
+++ resolved
@@ -77,18 +77,12 @@
 
 class Context(QObject):
     stateChanged = Signal(str)
-<<<<<<< HEAD
-    npn_tested = Signal(NpnResult)
-    pnp_tested = Signal(PnpResult)
-    errorOccurred = Signal(str)
-=======
     deviceChanged = Signal(str, bool)
     point_tested = Signal(float, float) # Vce, Ic
 
     # Vce, Ic, result
     npn_tested = Signal(float, float, NpnResult)
     pnp_tested = Signal(float, float, PnpResult)
->>>>>>> 44e10bdf
     test_point_matched = Signal(float, float, float, float)
     new_target_started = Signal(float, float)
 
@@ -195,36 +189,14 @@
             if hasattr(self, 'R'): self.R.disconnects(); del self.R
 
     def run_npn(self):
-<<<<<<< HEAD
-        begin = time.time()
-=======
         caches: dict[tuple[float, float, str, str], NpnResult] = {}
 
->>>>>>> 44e10bdf
         def _test(Vc: float, Ve: float, Re: str, Rc: str):
             if Vc > self.arg.Vc_max: raise Exception('Vc 超出限值')
             if Ve > self.arg.Ve_max: raise Exception('Ve 超出限值')
             if Vc < 0: raise Exception('Vc 匹配失败，请重新测试')
             if Ve < 0: raise Exception('Ve 匹配失败，请重新测试')
 
-<<<<<<< HEAD
-            results = self._test_no_cache(Vc, Ve)
-            xresult = NpnResult(
-                Vc=results['Power1'],
-                Ve=results['Power2'],
-                Vce=results['DMM1'],
-                Vbe=results['DMM2'],
-                Vcb=results['DMM3'],
-                Ic=results['DMM4'],
-                Ie=results['DMM5'],
-                Rc=Rc,
-                Re=Re,
-            )
-            log.info(f'[test:{time.time() - begin:.3f}s] {as_str(xresult)}')
-            self.npn_tested.emit(xresult)
-            return xresult.Vce, xresult.Ic
-        
-=======
             key = (Vc, Ve, Re, Rc)
             xresult = caches.get(key, None)
             if xresult is None:
@@ -246,7 +218,6 @@
             self.point_tested.emit(xresult.Vce, xresult.Ic)
             return xresult
 
->>>>>>> 44e10bdf
         def search_point(target_Vce: float, target_Ic: float):
             Req = target_Vce / target_Ic
             Re, Rc = self.R.set_resists(Req, Req)
@@ -256,15 +227,9 @@
             Vc = target_Vce * 0.7
             Ve = 0
             while True:
-<<<<<<< HEAD
-                Vce, Ic = _test(Vc, Ve, Rc, Re)
-                exp = math.floor(math.log(abs(Vce - target_Vce), 10))
-                adjust = 10 ** max(-2, exp)
-=======
                 xresult = _test(Vc, Ve, Rc, Re)
                 Vce, Ic = xresult.Vce, xresult.Ic
 
->>>>>>> 44e10bdf
                 match direction(Vce, target_Vce):
                     case -1:
                         log.debug(f'adjust Vce lower')
@@ -302,10 +267,6 @@
                     case _:
                         break
 
-<<<<<<< HEAD
-            while True:
-                match direction(Ic, target_Ic):
-=======
                             match direction(Vce, target_Vce):
                                 case -1:
                                     Vc += adjust
@@ -320,7 +281,6 @@
                             Ve += direction(Ic, target_Ic, 0.1) * 0.01
                             xresult = _test(Vc, Ve, Rc, Re)
                             Vce, Ic = xresult.Vce, xresult.Ic
->>>>>>> 44e10bdf
                     case 1:
                         log.debug(f'adjust Ic upper')
                         Ve -= 0.01
@@ -371,13 +331,7 @@
 
         # 开始测试
         for Vce, Ic in points:
-<<<<<<< HEAD
-            self.new_target_started.emit(Vce, Ic)
-            Vc, Ve, Vce, Ic = search_point(Vce, Ic)
-            self.test_point_matched.emit(Vc, Ve, Vce, Ic)
-=======
             search_point(Vce, Ic)
->>>>>>> 44e10bdf
 
     def run_pnp(self):
         caches: dict[tuple[float, float, str, str], tuple[float, float]] = {}
