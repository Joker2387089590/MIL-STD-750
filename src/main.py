import json, debugpy
from pathlib import Path
from PySide6 import QtCore, QtWidgets
from PySide6.QtCore import Slot, QThread
from .context import Context
from .test import TestPanel
from .device import DevicePanel

class DebugThread(QThread):
    def run(self):
        debugpy.debug_this_thread()
        return super().run()

class MainWindow(QtWidgets.QMainWindow):
    def __init__(self):
        super().__init__()
<<<<<<< HEAD
        # self.setFixedSize(1280, 720)
=======
        self.setGeometry(QtCore.QRect(self.pos(), QtCore.QSize(1280, 720)))
>>>>>>> f9dbf785
        self.setWindowTitle('晶体管安全工作区测试平台')

        self.io_thread = DebugThread(self)
        self.tab = QtWidgets.QTabWidget(self)
        scroll = QtWidgets.QScrollArea(self.tab)
        self.devices = DevicePanel(scroll)
        self.tests = TestPanel(self.tab)
        self.context = Context()

        scroll.setWidget(self.devices)
        scroll.setWidgetResizable(True)

        self.tab.addTab(self.tests, '测试管理')
        self.tab.addTab(scroll, '设备管理')
        # TODO: add result view
        self.setCentralWidget(self.tab)

        self.context.moveToThread(self.io_thread)

        self.tests.startRequested.connect(self.start_test)
        self.tests.abortRequested.connect(self.abort_test)
        self.context.stateChanged.connect(self.update_running_state)
        self.context.npn_tested.connect(self.tests.add_npn_results)
        self.context.errorOccurred.connect(self.show_error)

        self.update_running_state('pass')

    def show_error(self, msg: str):
        QtWidgets.QMessageBox.critical(self, '发生错误', msg)

    def save(self):
        data = {
            'test': self.tests.save(),
            'device': self.devices.save(),
        }
        with open(Path(__file__).with_name('config.json'), 'w', encoding='utf-8') as f:
            json.dump(data, f, indent=4, ensure_ascii=False, allow_nan=True)

    def load(self):
        data = {}
        config = Path(__file__).with_name('config.json')
        if config.exists():
            with open(config, 'r', encoding='utf-8') as f:
                content = f.read()
                if content: data = data = json.loads(content)
        self.tests.load(data.get('test', dict()))
        self.devices.load(data.get('device', dict()))

    def __enter__(self):
        self.load()
        self.io_thread.start()
        self.show()
        return self

    def __exit__(self, *exception):
        self.io_thread.quit()
        self.io_thread.wait()
        self.save()

    @Slot()
    def start_test(self):
        self.tests.reset_chart()
        arg = self.tests.get_arguments()
        dev = self.devices.get_devices()
        QtCore.QTimer.singleShot(
            0, self.context,
            lambda: self.context.run(arg, dev))
        
    @Slot()
    def abort_test(self):
        self.context.abort()

    @Slot()
    def abort_test(self):
        self.context.abort()

    @Slot()
    def update_running_state(self, state: str):
        running = (state != 'pass') and (state != 'fail')
        self.tests.update_running_state(running)
        self.devices.setDisabled(running)

def main():
    # QtWidgets.QApplication.setDesktopSettingsAware(False)
    app = QtWidgets.QApplication()
    style = Path(__file__).with_name('style.qss')
    with open(style, 'r', encoding='UTF-8') as file:
        app.setStyleSheet(file.read())
    with MainWindow():
        return app.exec()

if __name__ == '__main__':
    exit(main())<|MERGE_RESOLUTION|>--- conflicted
+++ resolved
@@ -14,11 +14,7 @@
 class MainWindow(QtWidgets.QMainWindow):
     def __init__(self):
         super().__init__()
-<<<<<<< HEAD
         # self.setFixedSize(1280, 720)
-=======
-        self.setGeometry(QtCore.QRect(self.pos(), QtCore.QSize(1280, 720)))
->>>>>>> f9dbf785
         self.setWindowTitle('晶体管安全工作区测试平台')
 
         self.io_thread = DebugThread(self)
@@ -92,10 +88,6 @@
         self.context.abort()
 
     @Slot()
-    def abort_test(self):
-        self.context.abort()
-
-    @Slot()
     def update_running_state(self, state: str):
         running = (state != 'pass') and (state != 'fail')
         self.tests.update_running_state(running)
