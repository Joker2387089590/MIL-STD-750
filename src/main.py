--- conflicted
+++ resolved
@@ -102,25 +102,12 @@
 
 def main():
     # QtWidgets.QApplication.setDesktopSettingsAware(False)
-<<<<<<< HEAD
-    logging.basicConfig(filename='all.log', level=logging.DEBUG)
-    
-=======
->>>>>>> 44e10bdf
     handler_out = logging.StreamHandler(sys.stdout)
     handler_out.setLevel(logging.DEBUG)
     handler_err = logging.StreamHandler(sys.stderr)
     handler_err.setLevel(logging.WARNING)
-<<<<<<< HEAD
     for h in [handler_out, handler_err]:
         global_logger.addHandler(h)
-=======
-    logging.basicConfig(
-        filename='all.log',
-        handlers=[handler_out, handler_err],
-    )
-    log.info('start running')
->>>>>>> 44e10bdf
 
     app = QtWidgets.QApplication()
     style = Path(__file__).with_name('style.qss')
